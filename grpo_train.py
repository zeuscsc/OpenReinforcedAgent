import os
import torch
import subprocess
import signal
from transformers import get_scheduler, AutoModelForCausalLM, AutoTokenizer, BitsAndBytesConfig
from peft import PeftModel, PeftConfig
from torch.optim import AdamW
from grpo_trainer import GRPOTrainer
from datasets import load_from_disk, Dataset
import psutil
import logging
import json
import time
import pickle
from grpo_rollout import run_llm_rollout
import requests
import shutil
import pandas as pd

logging.basicConfig(
    level=logging.INFO,
    format='%(asctime)s - %(levelname)s - %(message)s',
    handlers=[
        logging.FileHandler('training.log'),
        logging.StreamHandler()
    ]
)

class TrainingManager:
    def __init__(
        self,
        base_model_path: str,
        base_model_path_quantized: str,
        lora_model_path: str,
        dataset_path: str,
        output_dir: str,
        tools: list = None,
        max_steps: int = 1000,
        learning_rate: float = 2e-5,
        weight_decay: float = 0.01,
        warmup_ratio: float = 0.1,
        batch_size: int = 4,
        num_rollouts: int = 32,
        beta: float = 0.1,
        pad_token_id: int = 0,
        num_devices: int = 1,
        eval_steps: int = 50,
        save_steps: int = 50,
        max_length: int = 2048,
    ):
        self.base_model_path = base_model_path
        self.base_model_path_quantized = base_model_path_quantized
        self.lora_model_path = lora_model_path
        self.dataset_path = dataset_path
        self.output_dir = output_dir
        self.max_steps = max_steps
        self.learning_rate = learning_rate
        self.weight_decay = weight_decay
        self.warmup_ratio = warmup_ratio
        self.batch_size = batch_size
        self.num_rollouts = num_rollouts
        self.beta = beta
        self.tools = tools
        self.num_devices = num_devices
        self.eval_steps = eval_steps
        self.save_steps = save_steps
        self.max_length = max_length
        self.tokenizer = AutoTokenizer.from_pretrained(f"{lora_model_path}")

        if not os.path.exists(output_dir):
            os.makedirs(output_dir)

    def kill_docker_container(self, container_name="vllm-server"):
        try:
            cmd = f"docker ps -q --filter name={container_name}"
            container_id = subprocess.check_output(cmd, shell=True).decode().strip()
            if container_id:
                subprocess.run(f"docker stop {container_id}", shell=True)
                logging.info(f"Successfully stopped container {container_id}")
        except Exception as e:
            logging.error(f"Error stopping docker container: {e}")

    #Needed for FSDP / DS3 only. FSDP / DS3 requires bnb_quant_storage_type=torch.bfloat16, but vllm does not support it. Hence, the conversion.
    def spawn_convert_container(self, base_model_path, lora_model_path, output_path):
        """Convert a trained lora model into vllm model"""
        cmd = f"""docker run -d --name convert --rm --gpus all --ipc=host --ulimit memlock=-1 --ulimit stack=67108864 \
                 -v $(pwd):/workspace \
                 grpo:dev \
                 python merge_lora.py \
                 --base-model /workspace/{base_model_path} \
                 --lora-model /workspace/{lora_model_path} \
                 --output-path /workspace/{output_path}"""
        
        try:
            # Capture the container ID from the output
            result = subprocess.run(cmd, shell=True, check=True, stdout=subprocess.PIPE, text=True)
            container_id = result.stdout.strip()
            logging.info(f"Successfully started convert container with ID: {container_id}")
            return container_id
        except subprocess.CalledProcessError as e:
            logging.error(f"Failed to start convert container: {e}")
            raise

    def spawn_vllm_server(self, device, steps, base_model_path, lora_model_path, port=8000):
        # Kill any existing container
        self.kill_docker_container(f"vllm-server-{device}")
        
        # Start new container with vllm model and LoRA adapter
        # cmd = f"""docker run -d --name vllm-server-{device} --rm --gpus='"device={device}"' --ipc=host --ulimit memlock=-1 --ulimit stack=67108864 \
        #          -v $(pwd):/workspace -p {port}:{port} \
        #          -e NCCL_P2P_DISABLE=1 -e NCCL_SHM_DISABLE=1 \
        #          vllm/vllm-openai:v0.7.2 \
        #          --model /workspace/{base_model_path} \
        #          --enable-lora \
        #          --lora-modules grpo=/workspace/{lora_model_path} \
        #          --tool-call-parser hermes \
        #          --enable-auto-tool-choice \
        #          --quantization bitsandbytes \
        #          --load-format bitsandbytes \
        #          --gpu-memory-utilization 0.8 \
        #          --port {port} \
        #          --max_model_len 2048"""
        
        # lora merge is inplace
        cmd = f"""docker run -d --name vllm-server-{device} --rm --gpus='"device={device}"' --ipc=host --ulimit memlock=-1 --ulimit stack=67108864 \
                 -v $(pwd):/workspace -p {port}:{port} \
                 -e NCCL_P2P_DISABLE=1 -e NCCL_SHM_DISABLE=1 \
                 vllm/vllm-openai:v0.7.2 \
                 --model /workspace/{lora_model_path} \
                 --tool-call-parser hermes \
                 --enable-auto-tool-choice \
                 --quantization bitsandbytes \
                 --load-format bitsandbytes \
                 --gpu-memory-utilization 0.8 \
                 --port {port} \
                 --max_model_len 2048"""

        try:
            result = subprocess.run(cmd, shell=True, check=True, capture_output=True)
            container_id = result.stdout.strip()
            logging.info(f"Successfully started vLLM server {device} container with ID: {container_id}")
        except subprocess.CalledProcessError as e:
            logging.error(f"Failed to start vLLM server: {e}")
            raise

    def spawn_rollout_container(self, dataset_path, device, num_rollouts, steps, vllm_port=8000):
        """Start rollout container with specified parameters"""
        cmd = f"""docker run -d --name rollout-{device} --rm --gpus '"device={device}"' --ipc=host --ulimit memlock=-1 --ulimit stack=67108864 \
            --network host \
            -v $(pwd):/workspace \
            grpo:dev \
            python /workspace/grpo_rollout.py \
            --dataset /workspace/{dataset_path} \
            --device cuda \
            --model /workspace/vllm-models/vllm-{steps} \
            --num_rollouts {num_rollouts} \
            --vllm_port {vllm_port}"""
        try:
            subprocess.run(cmd, shell=True, check=True)
            logging.info(f"Successfully started rollout container on device {device}")
        except subprocess.CalledProcessError as e:
            logging.error(f"Failed to start rollout container: {e}")
            raise

    def spawn_ref_inference_container(self, base_model_path, dataset_path, device):
        """Run distributed inference with reference model to get logprobs"""
        
        # Kill any existing container
        self.kill_docker_container(f"ref-inference-{device}")
        
        # Run distributed inference
        cmd = f"""docker run -d --name ref-inference-{device} --rm --gpus '"device={device}"' --ipc=host --ulimit memlock=-1 --ulimit stack=67108864 \
                 -v $(pwd):/workspace \
                 grpo:dev \
                 python grpo_ref_logprob.py \
                 --model-path /workspace/{base_model_path} \
                 --dataset-path /workspace/{dataset_path}
                """
        
        try:
            result = subprocess.run(cmd, shell=True, check=True, stdout=subprocess.PIPE, text=True)
            container_id = result.stdout.strip()
            logging.info(f"Successfully started ref-inference container with ID: {container_id}")
            return container_id
        except subprocess.CalledProcessError as e:
            logging.error(f"Failed ref-inference container {device}: {e}")
            raise

    def spawn_training_container(self, checkpoint_path, dataset_paths, max_steps):
        """Start training container with specified parameters"""
        dataset_paths = ['/workspace/' + x for x in dataset_paths]
        cmd = f"""docker run -d --name training --rm --gpus all --ipc=host --ulimit memlock=-1 --ulimit stack=67108864 \
                 -v $(pwd):/workspace \
                 grpo:dev \
                 accelerate launch --config_file "deepspeed_config.yaml" grpo_trainer.py \
                 --checkpoint-path /workspace/{checkpoint_path} \
                 --dataset-paths {' '.join(dataset_paths)} \
                 --max-steps {max_steps}"""
        
        try:
            subprocess.run(cmd, shell=True, check=True)
            logging.info("Successfully started training container")
        except subprocess.CalledProcessError as e:
            logging.error(f"Failed to start training container: {e}")
            raise

    def check_container_exists(self, container_id=None, container_name=None):
        """Check if a container exists with the given ID or name"""
        try:
            if container_id:
                # Check by container ID
                cmd = f"docker ps -a -q --filter id={container_id}"
                result = subprocess.check_output(cmd, shell=True).decode().strip()
                return bool(result)
            else:
                # Check by container name
                cmd = f"docker ps -a -q --filter name={container_name}"
                result = subprocess.check_output(cmd, shell=True).decode().strip()
                return bool(result)
        except Exception as e:
            logging.error(f"Error checking if container exists: {e}")
            return False

    def process_rollouts(self, rollout):
        """Process rollout results into training inputs"""
        input_ids = []
        attention_mask = []
        labels = []
        advantages = []
        
        for advantage, _messages in zip(rollout['advantages'], rollout['messages']):
            templated_text = self.tokenizer.apply_chat_template(
                _messages,
                tokenize=False,
                tools=self.tools,
            )
            
            parts = [x + '<|im_end|>' for x in templated_text.split('<|im_end|>') if x != '\n']

            _input_ids = []
            _completion_masks = []

            for part in parts:
                tokens = self.tokenizer.encode(part, add_special_tokens=False)
                _input_ids.extend(tokens)
                if '<|im_start|>system' in part or '<|im_start|>user' in part:
                    _completion_masks.extend([0]*len(tokens))
                else:
                    _completion_masks.extend([1]*len(tokens))
            
            _labels = _input_ids[1:] + [-100]
            for index, mask in enumerate(_completion_masks):
                if mask == 0:
                    _labels[index] = -100

            _attention_mask = [1] * len(_input_ids)
            _advantages = [advantage] * (len(_input_ids) - 1) + [0.0]

            # left paddings and right truncations
            if len(_input_ids) >= self.max_length:
                _input_ids = _input_ids[:self.max_length]
                _attention_mask = _attention_mask[:self.max_length]
                _labels = _labels[:self.max_length]
                _advantages = _advantages[:self.max_length]
            else:
                _input_ids = [self.tokenizer.eos_token_id] * (self.max_length - len(_input_ids)) + _input_ids
                _attention_mask = [0] * (self.max_length - len(_attention_mask)) + _attention_mask
                _labels = [-100] * (self.max_length - len(_labels)) + _labels
                _advantages = [0.0] * (self.max_length - len(_advantages)) + _advantages

            input_ids.append(_input_ids)
            attention_mask.append(_attention_mask)
            labels.append(_labels)
            advantages.append(_advantages)
        
        return Dataset.from_dict({
            "input_ids": input_ids,
            "attention_mask": attention_mask,
            "labels": labels,
            "advantages": advantages
        })

    def train(self, resume_from_step=0):
        lora_model_path = self.lora_model_path
        steps = resume_from_step
        # 1. Load dataset
        dataset = load_from_disk(self.dataset_path)
        train_dataset = dataset['train'].shuffle()
        eval_dataset = dataset['test']
        logging.info("Dataset loaded successfully")

        while steps < self.max_steps:
            logging.info(f"Starting step {steps + 1}/{self.max_steps}")
            
            try:
                _dataset = Dataset.from_dict(train_dataset[steps*self.batch_size:(steps+1)*self.batch_size])

                checkpoint_path = self.lora_model_path
                if steps > 0:
                    checkpoint_path = checkpoint_path + f"/checkpoint-{steps}"
                # Conversion if needed for FSDP / DS3
                # Delete the last converted model to conserve space, except for save steps
                if not ((steps % self.save_steps == 0 and steps != 0) or steps == self.max_steps - 1):
                    subprocess.run(f'docker run -v $(pwd):/workspace python bash -c "rm -rf /workspace/vllm-models/vllm-{steps-1} || true"', shell=True, check=True)
                
                # Convert the current model into vLLM model
                self.spawn_convert_container(
                    base_model_path=self.base_model_path,
                    lora_model_path=checkpoint_path,
                    output_path=os.path.join('vllm-models', f"vllm-{steps}")
                )
                
                while True:
                    if not self.check_container_exists(container_name="convert"):
                        break
                    time.sleep(10)

                # Launch vLLM servers and rollout containers on each device
                for device in range(self.num_devices):
                    port = 8000 + device
                    self.spawn_vllm_server(
                        device=device,
                        steps=steps, 
                        base_model_path=self.base_model_path, 
                        #lora_model_path=checkpoint_path,
                        lora_model_path=os.path.join('vllm-models', f"vllm-{steps}"), 
                        port=port
                    )

                while True:
                    try:
                        responses = []
                        for device in range(self.num_devices):
                            response = requests.get(f"http://localhost:{8000+device}/v1/models")
                            responses.append(response)
                        if all([response.status_code == 200 for response in responses]):
                            break
                    except requests.exceptions.RequestException as e:
                        logging.error(f"Failed to connect to vLLM server {device}: {e}")
                        time.sleep(10)

                # Perform evaluation on the eval dataset
                if steps % self.eval_steps == 0 and steps != 0:
                    for device in range(self.num_devices):
                        port = 8000 + device
                        device_eval_dataset_path = os.path.join(self.output_dir, f"temp_dataset_{steps}_device_{device}_eval")
                        device_eval_dataset = eval_dataset.select(range(device*(len(eval_dataset)//self.num_devices), (device+1)*(len(eval_dataset)//self.num_devices)))
                        device_eval_dataset.save_to_disk(device_eval_dataset_path)

                        self.spawn_rollout_container(
                            dataset_path=device_eval_dataset_path,
                            num_rollouts=self.num_rollouts,
                            device=device,
                            steps=steps,
                            vllm_port=port
                        )
                    
                    # Wait for all rollouts to complete
                    while True:
                        all_completed = [not self.check_container_exists(container_name=f"rollout-{device}") for device in range(self.num_devices)]
                        if all(all_completed):
                            break
                        time.sleep(10)

                    # Load and combine rollout results from all devices
                    rollout_results = {
                        "messages":[],
                        "advantages":[],
                        "metrics":[]
                    }

                    for device in range(self.num_devices):
                        device_eval_dataset_path = os.path.join(self.output_dir, f"temp_dataset_{steps}_device_{device}_eval")
                        rollout_results_path = os.path.join(device_eval_dataset_path, "rollout_results.pkl")
                        with open(rollout_results_path, 'rb') as f:
                            result = pickle.load(f)
                            rollout_results['messages'].extend(result['messages'])
                            rollout_results['advantages'].extend(result['advantages'])
                            rollout_results['metrics'].extend(result['metrics'])
                    
                    logging.info(f"Eval rollout results:")
                    print(pd.DataFrame(rollout_results['metrics']).describe())

                # Launch rollout containers on each device
                for device in range(self.num_devices):
                    port = 8000 + device
                    # Split dataset for each device
                    device_dataset_path = os.path.join(self.output_dir, f"temp_dataset_{steps}_device_{device}")
                    device_dataset = _dataset.select(range(device*(len(_dataset)//self.num_devices), (device+1)*(len(_dataset)//self.num_devices)))
                    device_dataset.save_to_disk(device_dataset_path)

                    # 3. Spawn rollout container for each device
                    self.spawn_rollout_container(
                        dataset_path=device_dataset_path,
                        num_rollouts=self.num_rollouts,
                        device=device,
                        steps=steps,
                        vllm_port=port
                    )
                
                # Wait for all rollouts to complete
                while True:
                    all_completed = [not self.check_container_exists(container_name=f"rollout-{device}") for device in range(self.num_devices)]
                    if all(all_completed):
                        break
                    time.sleep(10)

                # Load and combine rollout results from all devices
                rollout_results = {
                    "messages":[],
                    "advantages":[],
                    "metrics":[]
                }

                for device in range(self.num_devices):
                    device_dataset_path = os.path.join(self.output_dir, f"temp_dataset_{steps}_device_{device}")
                    rollout_results_path = os.path.join(device_dataset_path, "rollout_results.pkl")
                    with open(rollout_results_path, 'rb') as f:
                        result = pickle.load(f)
                        rollout_results['messages'].extend(result['messages'])
                        rollout_results['advantages'].extend(result['advantages'])
                        rollout_results['metrics'].extend(result['metrics'])
                
                # 4. Kill all vLLM servers
                for device in range(self.num_devices):
                    self.kill_docker_container(container_name=f"vllm-server-{device}")
                logging.info("All vLLM servers stopped")
                
                # 5. Process rollouts
                processed_inputs = self.process_rollouts(rollout_results)
                
                for device in range(self.num_devices):
                    device_dataset_path = os.path.join(self.output_dir, f"temp_dataset_{steps}_device_{device}_tokenized")
                    device_dataset = processed_inputs.select(range(device*(len(processed_inputs)//self.num_devices), (device+1)*(len(processed_inputs)//self.num_devices)))
                    device_dataset.save_to_disk(device_dataset_path)
                    logging.info(f"Processed rollout results for device {device}")
                
                # 6. Run distributed inference to get reference logprobs
                for device in range(self.num_devices):
                    device_dataset_path = os.path.join(self.output_dir, f"temp_dataset_{steps}_device_{device}_tokenized")
                    self.spawn_ref_inference_container(base_model_path=self.base_model_path_quantized, dataset_path=device_dataset_path, device=device)
                
                while True:
                    all_completed = [not self.check_container_exists(container_name=f"ref-inference-{device}") for device in range(self.num_devices)]
                    if all(all_completed):
                        break
                    time.sleep(10)  # Check every 10 seconds
                logging.info("Computed reference logprobs")

                # 7. Start training container
                self.spawn_training_container(
                    checkpoint_path=checkpoint_path,
                    dataset_paths=[os.path.join(self.output_dir, f"temp_dataset_{steps}_device_{device}_tokenized_ref_logprobs") for device in range(self.num_devices)],
                    max_steps=self.max_steps
                )
                
                # 8. Wait for training to complete
                time.sleep(10)  # Give container time to start
                while True:
                    if not self.check_container_exists(container_name="training"):
                        break
                    time.sleep(30)  # Check every 30 seconds

                steps += 1
                
            except Exception as e:
                logging.error(f"Error during training: {e}")
                # Kill all vLLM servers on error
                for device in range(self.num_devices):
                    self.kill_docker_container(container_name=f"vllm-server-{device}")
                raise
            
        logging.info("Training completed successfully")

if __name__ == "__main__":
    manager = TrainingManager(
        base_model_path="Qwen2.5-1.5B-Instruct",
        base_model_path_quantized="Qwen2.5-1.5B-Instruct-bnb-4bit",
        lora_model_path="Qwen2.5-1.5B-Instruct-qlora",
        dataset_path="dataset_curated",
<<<<<<< HEAD
        output_dir="Qwen2.5-1.5B-Instruct-qlora",
        max_steps=250,
        learning_rate=1e-4,
=======
        output_dir="Qwen2.5-7B-Instruct-qlora",
        max_steps=100,
        learning_rate=5e-5,
>>>>>>> 9ab5cc61
        batch_size=32,
        num_rollouts=32,
        beta=0.04,
        num_devices=1,  # Use 2 GPUs by default
        eval_steps=20,
        save_steps=20,
        max_length=2048,
    )

    manager.train(resume_from_step=0)
 <|MERGE_RESOLUTION|>--- conflicted
+++ resolved
@@ -478,15 +478,9 @@
         base_model_path_quantized="Qwen2.5-1.5B-Instruct-bnb-4bit",
         lora_model_path="Qwen2.5-1.5B-Instruct-qlora",
         dataset_path="dataset_curated",
-<<<<<<< HEAD
         output_dir="Qwen2.5-1.5B-Instruct-qlora",
-        max_steps=250,
-        learning_rate=1e-4,
-=======
-        output_dir="Qwen2.5-7B-Instruct-qlora",
         max_steps=100,
         learning_rate=5e-5,
->>>>>>> 9ab5cc61
         batch_size=32,
         num_rollouts=32,
         beta=0.04,
